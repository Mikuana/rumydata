"""
Are You My Data (rumydata)

This package provides a set of objects to define a tabular dataset in order to
generate technical specifications for that data, and allow for validation of
a file which claims to adhere to the specification. This eases one of
the main challenges in the transmission of data between parties. The data
definitions are expressive, and highly extensible, allowing for complex rules to
be built into data definitions which can be transmitted via a single, brief
script.

An additional, intentional design choice of this package is that the results of
a validation do everything possible to avoid exposing the contents of a file.
Instead of providing the value that failed validation, the error reporting in
this package provides coordinates (row #, column #), and a detailed explanation
of the rules that were violated. This eases the process of communicating about
data by reducing the chance of disclosing the contents.

There two principles at the core of this package, which greatly simplify the
process of communicating about data by following the don't repeat yourself (DRY)
championed in python.

 1. the code that defines the data, documents the data
 2. the code that defines the data, validates the data

This package attempts to avoid as many dependencies as possible, and can be used
with vanilla python 3.7+. This package is intended to be used on data in text
format (e.g. csv), but can be used to validate Excel spreadsheets by installing
the `openpyxl` package.
"""

from rumydata import exception
from rumydata import field
from rumydata import rules
from rumydata.menu import menu
from rumydata.table import *

<<<<<<< HEAD
__version__ = '1.4.1-dev'
=======
__version__ = '1.4.1'
>>>>>>> d5b2b6c9
<|MERGE_RESOLUTION|>--- conflicted
+++ resolved
@@ -35,8 +35,4 @@
 from rumydata.menu import menu
 from rumydata.table import *
 
-<<<<<<< HEAD
-__version__ = '1.4.1-dev'
-=======
-__version__ = '1.4.1'
->>>>>>> d5b2b6c9
+__version__ = '1.4.1'