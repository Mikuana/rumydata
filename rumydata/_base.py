--- conflicted
+++ resolved
@@ -117,12 +117,7 @@
 
     _default_args = tuple()  # a default set of positional args for testing
 
-<<<<<<< HEAD
-    def __init__(self, rules: List[_BaseRule] = None, all_errors: bool = True, custom_error_msg: str = None,
-                 use_excel_cell_format: bool = False):
-=======
     def __init__(self, rules: List[_BaseRule] = None, **kwargs):
->>>>>>> 04fd9a3b
         """
         Base subject constructor
 
@@ -138,14 +133,9 @@
         """
         self.rules = rules or []
         self.descriptors = {}
-<<<<<<< HEAD
-        self.include_all_errors = all_errors
-        self.custom_error_msg = custom_error_msg
-        self.use_excel_cell_format = use_excel_cell_format
-=======
         self.include_all_errors = kwargs.get('all_errors', True)
         self.custom_error_msg = kwargs.get('custom_error_msg')
->>>>>>> 04fd9a3b
+        self.use_excel_cell_format = kwargs.get('use_excel_cell_format', False)
 
     def _check(self, data, rule_type, **kwargs) -> Union[UrNotMyDataError, List[UrNotMyDataError], None]:
         """
