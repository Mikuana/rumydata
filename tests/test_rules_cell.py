--- conflicted
+++ resolved
@@ -449,19 +449,6 @@
     assert r._evaluator()(*r._prepare(row)) is expected
 
 
-<<<<<<< HEAD
-@pytest.mark.parametrize('value, expected', [
-    ('1', True),
-    ('1 1', True),
-    ('1 ', False),
-    ('1 ', False),
-    (' 1 ', False),
-    ('1\t', False),
-])
-def test_non_trim(value, expected):
-    r = NonTrim()
-    assert r._evaluator()(*r._prepare(value)) is expected
-=======
 @pytest.mark.parametrize('row, other, values, expected', [
     (('1', {'c': 'x'}), 'c', 'x', True),
     (('', {'c': 'x'}), 'c', 'x', False),
@@ -475,4 +462,16 @@
 def test_other_must_exist_if_equals(row, other, values, expected):
     r = NotNullIfOtherEquals(other, values)
     assert r._evaluator()(*r._prepare(row)) is expected
->>>>>>> 0ceef271
+
+
+@pytest.mark.parametrize('value, expected', [
+    ('1', True),
+    ('1 1', True),
+    ('1 ', False),
+    ('1 ', False),
+    (' 1 ', False),
+    ('1\t', False),
+])
+def test_non_trim(value, expected):
+    r = NonTrim()
+    assert r._evaluator()(*r._prepare(value)) is expected