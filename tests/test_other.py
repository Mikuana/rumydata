"""
This is a giant dumpster fire. It needs to be broken apart into a set of more
sensible scripts.
"""

import csv
import uuid
from pathlib import Path
from textwrap import dedent

import pytest
from openpyxl import Workbook

import rumydata.rules.cell
import rumydata.table
from rumydata import exception as ex
from rumydata import field
from rumydata.rules import column as cr, table as tr, header as hr
import rumydata.rules.cell as clr
from rumydata.table import CsvFile, ExcelFile, Layout


def write_row(directory, columns: rumydata.table.Layout, row, rows=False):
    p = Path(directory, str(uuid.uuid4()))
    with p.open('w', newline='') as o:
        writer = csv.writer(o)
        writer.writerow(list(columns.layout))
        if rows:
            for r in row:
                writer.writerow(r)
        else:
            writer.writerow(row)
    return p


@pytest.fixture()
def basic_good(tmpdir):
    p = Path(tmpdir, uuid.uuid4().hex)
    with p.open('w', newline='') as o:
        writer = csv.writer(o)
        writer.writerow(['col1', 'col2', 'col3', 'col4'])
        writer.writerow(['A', '1', '2020-01-01', 'X'])
    yield p.as_posix()


@pytest.fixture()
def basic_good_with_empty(tmpdir):
    p = Path(tmpdir, uuid.uuid4().hex)
    with p.open('w', newline='') as o:
        writer = csv.writer(o)
        writer.writerow(['col1', 'col2', 'col3', '', 'col4'])
        writer.writerow(['A', '1', '2020-01-01', '', 'X'])
    yield p.as_posix()


@pytest.fixture()
def basic_good_excel(tmpdir):
    p = Path(tmpdir, 'good.xlsx')
    wb = Workbook()
    ws = wb.active
    ws.append(['col1', 'col2', 'col3', 'col4'])
    ws.append(['A', '1', '2020-01-01', 'X'])
    wb.save(p)
    yield p.as_posix()


@pytest.fixture()
def basic_row_skip_good(tmpdir):
    p = Path(tmpdir, 'good.csv')
    with p.open('w', newline='') as o:
        writer = csv.writer(o)
        writer.writerow(['garbage'])
        writer.writerow(['garbage'])
        writer.writerow(['col1', 'col2', 'col3', 'col4'])
        writer.writerow(['A', '1', '2020-01-01', 'X'])
    yield p.as_posix()


@pytest.fixture()
def readme_layout():
    return {
        'col1': field.Text(8),
        'col2': field.Choice(['x', 'y', 'z'], nullable=True),
        'col3': field.Integer(1)
    }


@pytest.fixture()
def readme_data(tmpdir):
    p = Path(tmpdir, 'bobs_data.csv')
    p.write_text('\n'.join([
        "col1,col2,col3",
        "abc,x,-1",
        "def,,0",
        "ghi,a,1"
    ]))
    yield p.as_posix()


def empty_rows(rows, directory):
    p = Path(directory, str(uuid.uuid4()))
    with p.open('w') as f:
        w = csv.writer(f)
        w.writerow(['x'])
        for i in range(rows):
            w.writerow('')
    return p


def test_file_not_exists(basic):
    assert CsvFile(rumydata.table.Layout(basic)). \
        _has_error('abc123.csv', ex.FileError)


def test_file_good(basic_good, basic):
    assert not CsvFile(rumydata.table.Layout(basic)).check(basic_good)


def test_file_excel_good(basic_good_excel, basic):
    assert not ExcelFile(rumydata.table.Layout(basic)).check(basic_good_excel)


def test_file_invalid_type(basic):
    with pytest.raises(TypeError):
        CsvFile(rumydata.table.Layout(basic), file_type='xxx')


def test_file_row_skip_good(basic_row_skip_good, basic):
    assert not CsvFile(rumydata.table.Layout(basic), skip_rows=2).check(basic_row_skip_good)


def test_layout_good(basic, basic_good):
    assert not CsvFile(rumydata.table.Layout(basic)).check(basic_good)


def test_readme_example(readme_layout, readme_data):
    rex = rumydata.rules.cell.Choice.rule_exception()
    assert CsvFile(rumydata.table.Layout(readme_layout))._has_error(readme_data, rex)


@pytest.mark.parametrize('rows,me', [
    (1, 0),
    (2, 1),
    (101, 100),
    (int(1e5), 100),
])
def test_has_max_error(tmpdir, rows, me):
    fields = rumydata.table.Layout({'x': field.Field()})
    file = empty_rows(rows, tmpdir)
    assert CsvFile(fields, max_errors=me)._has_error(file, tr.MaxError.rule_exception())


@pytest.mark.parametrize('rows,me', [
    (1, 1),
    (99, 100),
    (100, 100),
    (100, int(1e5)),
])
def test_missing_max_error(tmpdir, rows, me):
    fields = rumydata.table.Layout({'x': field.Field()})
    file = empty_rows(rows, tmpdir)
    assert not CsvFile(fields, max_errors=me)._has_error(file, tr.MaxError.rule_exception())


def test_column_compare_row_good():
    fields = rumydata.table.Layout({
        'a': rumydata.field.Integer(1, rules=[rumydata.rules.cell.GreaterThanColumn('b')]),
        'b': rumydata.field.Integer(1)
    })
    assert not fields.check_row(['3', '2'])


@pytest.mark.parametrize('compare_rule,row', [
    (rumydata.rules.cell.GreaterThanColumn('x'), ['2', '3']),
])
def test_column_compare_file_good(tmpdir, compare_rule, row):
    cols = rumydata.table.Layout({'x': field.Field(), 'y': field.Field(rules=[compare_rule])})
    assert not CsvFile(cols).check(write_row(tmpdir, cols, row))


@pytest.mark.parametrize('compare_rule,row', [
    (rumydata.rules.cell.GreaterThanColumn('x'), ['1', '1']),
])
def test_column_compare_file_bad(tmpdir, compare_rule, row):
    cols = rumydata.table.Layout({'x': field.Field(), 'y': field.Field(rules=[compare_rule])})
    assert CsvFile(cols)._has_error(write_row(tmpdir, cols, row), compare_rule.rule_exception())


def test_header_file_bad(tmpdir):
    cols1 = rumydata.table.Layout({'x': field.Field()})
    cols2 = rumydata.table.Layout({'y': field.Field()})
    row = ['1']
    fp = write_row(tmpdir, cols2, row)
    assert CsvFile(cols1)._has_error(fp, hr.NoMissing.rule_exception())


def test_unique_bad(tmpdir):
    cols = rumydata.table.Layout({'x': field.Field(rules=[cr.Unique()])})
    f = write_row(tmpdir, cols, [['1'], ['1'], ['1']], rows=True)
    assert CsvFile(cols)._has_error(f, cr.Unique.rule_exception())


def test_unique_good(tmpdir):
    cols = rumydata.table.Layout({'x': field.Field(rules=[cr.Unique()])})
    f = write_row(tmpdir, cols, [['1'], ['2'], ['3']], rows=True)
    assert not CsvFile(cols).check(f)


@pytest.mark.parametrize('row,kwargs', [
    (['1', '1'], {}),
    (['1', '1'], dict(empty_row_ok=False)),
    (['', ''], dict(empty_row_ok=True))
])
def test_empty_row_good(row, kwargs):
    lay = rumydata.table.Layout({'x': field.Integer(1), 'y': field.Integer(2)}, **kwargs)
    assert not lay.check_row(row)


def test_empty_row_file_good(tmpdir):
    cols = rumydata.table.Layout({'x': field.Field()}, empty_row_ok=True)
    f = write_row(tmpdir, cols, [['1'], ['2'], ['']], rows=True)
    assert not CsvFile(cols).check(f)


@pytest.mark.parametrize('row', [
    (['1', '']),
    (['', '']),
    (['1', '1'])
])
def test_ignore_row(row):
    """ Test that ignore rows count as empty for the purpose of accepting empty rows """
    lay = rumydata.table.Layout(
        {'x': field.Ignore(), 'y': field.Integer(1)}, empty_row_ok=True
    )
    assert not lay.check_row(row)


def test_debug_mode_pre_process(mocker):
    """ Debug messages should only appear when debug method has been patched """
    try:
        # noinspection PyTypeChecker
        field.Date().check_cell(None)
    except AssertionError as ae:
        assert '[DEBUG]' not in str(ae)

    mocker.patch('rumydata.exception.debug', return_value=True)
    try:
        # noinspection PyTypeChecker
        field.Date().check_cell(None)
    except AssertionError as ae:
        assert '[DEBUG]' in str(ae)


def test_debug_mode(mocker):
    """ Debug messages should only appear when debug method has been patched """

    r = clr.make_static_cell_rule(lambda x: 1 / 0, 'raise an exception')
    try:
        # noinspection PyTypeChecker
        field.Field(rules=[r]).check_cell('1')
    except AssertionError as ae:
        assert '[DEBUG]' not in str(ae)

    mocker.patch('rumydata.exception.debug', return_value=True)
    try:
        # noinspection PyTypeChecker
        field.Field(rules=[r]).check_cell('1')
    except AssertionError as ae:
        assert '[DEBUG]' in str(ae)


def test_cell_trim():
    assert not field.Choice(['x'], strip=True).check_cell(' x ')


def test_column_trim():
    assert not field.Choice(['x'], strip=True).check_column([' x '])


def test_empty_column_good(basic, basic_good, basic_good_with_empty):
    assert not CsvFile(Layout(basic, empty_cols_ok=True)).check(basic_good_with_empty)
    assert not CsvFile(Layout(basic, empty_cols_ok=True)).check(basic_good)


def test_empty_column_bad(basic, basic_good_with_empty):
    with pytest.raises(AssertionError):
        assert CsvFile(Layout(basic, empty_cols_ok=False)).check(basic_good_with_empty)


<<<<<<< HEAD
# TODO add tests for combined testing of 'null'-related rules: NotNull, NotNotIfCompare, OtherCantExist, OtherMustExist...
@pytest.fixture()
def nullable_checks_prep(tmpdir):
    p = Path(tmpdir, uuid.uuid4().hex)
    with p.open('w', newline='') as o:
        writer = csv.writer(o)
        writer.writerow(['col_a', 'col_b', 'col_c', 'col_d', 'col_e', 'col_f', 'col_g', 'col_h'])  # 0
        writer.writerow(['', '', '', '', '', '', '', ''])  # 1
        writer.writerow(['abc', '', '', 'abc', 'abc', '', 'abc', ''])  # 2
        writer.writerow(['abc', 'abc', '', '', '', 'abc', '', 'abc'])  # 3
        writer.writerow(['abc', 'abc', '', 'abc', 'abc', 'abc', 'abc', 'abc'])  # 4
        writer.writerow(['abc', 'abc', 'abc', '', '', '', '', ''])  # 5
        writer.writerow(['abc', 'abc', 'abc', 'abc', '', '', '', ''])  # 6
        writer.writerow(['abc', '', 'abc', '', '', '', '', ''])  # 7
        writer.writerow(['abc', '', 'abc', 'abc', '', '', '', ''])  # 8
    yield p.as_posix()


# expected True/False means, do we expect the check to error, True or False?
@pytest.mark.parametrize('rix, row, rule_test', [
    ##### (0, ['col_a', 'col_b', 'col_c', 'col_d', 'col_e', 'col_f', 'col_g', 'col_h'], True),

    # (1, ['', '', '', '', '', '', '', ''], [(clr.NotNull, True)]),
    # (2, ['abc', '', '', 'abc', 'abc', '', 'abc', ''], [(clr.OtherCantExist, True)]),
    (3, ['abc', 'abc', '', '', '', 'abc', '', 'abc'], [(clr.NotNullIfCompare, True), (clr.OtherCantExist, True)]),
    # (4, ['abc', 'abc', '', 'abc', 'abc', 'abc', 'abc', 'abc'], True),
    # (5, ['abc', 'abc', 'abc', '', '', '', '', ''], True),
    # (6, ['abc', 'abc', 'abc', 'abc', '', '', '', ''], False),
    # (7, ['abc', '', 'abc', '', '', '', '', ''], True),
    # (8, ['abc', '', 'abc', 'abc', '', '', '', ''], True)
])
def test_nullable_rules(rix, row, rule_test):
    defi = {
        'col_a': field.Text(5),
        'col_b': field.Text(5, rules=[clr.NotNullIfCompare('col_c')]),
        'col_c': field.Text(5, nullable=True),
        'col_d': field.Text(5, rules=[clr.NotNullIfCompare(['col_b', 'col_c'])]),
        'col_e': field.Text(5, rules=[clr.OtherCantExist('col_f')]),
        'col_f': field.Text(5, nullable=True),
        'col_g': field.Text(5, rules=[clr.OtherMustExist('col_h')]),
        'col_h': field.Text(5, nullable=True)
    }
    lay = Layout(defi)

    rex = rule_test[0][0]
    expected = rule_test[0][1]
    lay.check_row(row, rix) # use this to visually check if a _has_error() returns the error I'm expecting....
    assert not lay._has_error(row, rex, rule_type=type(rex)) is expected
=======
@pytest.fixture()
def complex_file(tmpdir):
    p = Path(tmpdir, uuid.uuid4().hex)
    p.write_text(dedent("""
    c1,c2,c3,c4xyz,,c5
    A,1,2020-01-01,X,,a
    ,,,,,
    B,2,2020-01-02,y,,a
    """))
    yield p.as_posix()


def test_complex_good(complex_file):
    lay = Layout({
        'c1': field.Text(1),
        'c2': field.Integer(1),
        'c3': field.Date(),
        'c4': field.Choice(['x', 'y', 'z'], case_insensitive=True),
        'c5': field.Text(1)
    }, empty_row_ok=True, empty_cols_ok=True, header_mode='startswith')
    assert not CsvFile(lay, skip_rows=1).check(complex_file)
>>>>>>> 44e6ce75
<|MERGE_RESOLUTION|>--- conflicted
+++ resolved
@@ -287,7 +287,6 @@
         assert CsvFile(Layout(basic, empty_cols_ok=False)).check(basic_good_with_empty)
 
 
-<<<<<<< HEAD
 # TODO add tests for combined testing of 'null'-related rules: NotNull, NotNotIfCompare, OtherCantExist, OtherMustExist...
 @pytest.fixture()
 def nullable_checks_prep(tmpdir):
@@ -334,9 +333,10 @@
 
     rex = rule_test[0][0]
     expected = rule_test[0][1]
-    lay.check_row(row, rix) # use this to visually check if a _has_error() returns the error I'm expecting....
+    lay.check_row(row, rix)  # use this to visually check if a _has_error() returns the error I'm expecting....
     assert not lay._has_error(row, rex, rule_type=type(rex)) is expected
-=======
+
+
 @pytest.fixture()
 def complex_file(tmpdir):
     p = Path(tmpdir, uuid.uuid4().hex)
@@ -357,5 +357,4 @@
         'c4': field.Choice(['x', 'y', 'z'], case_insensitive=True),
         'c5': field.Text(1)
     }, empty_row_ok=True, empty_cols_ok=True, header_mode='startswith')
-    assert not CsvFile(lay, skip_rows=1).check(complex_file)
->>>>>>> 44e6ce75
+    assert not CsvFile(lay, skip_rows=1).check(complex_file)